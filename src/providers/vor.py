--- conflicted
+++ resolved
@@ -398,20 +398,6 @@
 
 VOR_USER_AGENT = "Origamihase-wien-oepnv/1.2 (+https://github.com/Origamihase/wien-oepnv)"
 VOR_SESSION_HEADERS = {"Accept": "application/json"}
-<<<<<<< HEAD
-
-
-def refresh_access_credentials() -> str:
-    """Re-read the VOR credentials from the environment."""
-
-    global VOR_ACCESS_ID
-
-    latest = _determine_access_id()
-    if latest != VOR_ACCESS_ID:
-        VOR_ACCESS_ID = latest
-    return VOR_ACCESS_ID
-=======
->>>>>>> 9586d4f3
 _AUTH_HEADER_RE = re.compile(r"(Authorization\s*:\s*Bearer\s+)([^\s]+)", re.IGNORECASE)
 VOR_RETRY_OPTIONS = {"total": 3, "backoff_factor": 0.5, "raise_on_status": False}
 
@@ -433,64 +419,12 @@
     return sanitized
 
 
-<<<<<<< HEAD
-def _inject_access_id(params: Any, access_id: str) -> Any:
-    """Return parameters with the required ``accessId`` attached."""
-
-    if not access_id:
-        return params
-
-    if params is None:
-        return {"accessId": access_id}
-
-    if isinstance(params, Mapping):
-        merged = dict(params)
-        merged["accessId"] = access_id
-        return merged
-
-    if isinstance(params, (list, tuple)):
-        filtered: list[Any] = []
-        for item in params:
-            if (
-                isinstance(item, (list, tuple))
-                and len(item) == 2
-                and item[0] == "accessId"
-            ):
-                continue
-            filtered.append(item)
-        filtered.append(("accessId", access_id))
-        return filtered
-
-    return params
-
-
-def apply_authentication(session: requests.Session) -> None:
-    """Attach the configured authentication parameters to a session."""
-
-    session.headers.update(VOR_SESSION_HEADERS)
-
-    if getattr(session, "_vor_auth_wrapped", False):
-        return
-
-    original_request = session.request
-
-    def _request(self: requests.Session, method: str, url: str, **kwargs: Any) -> requests.Response:
-        access_id = refresh_access_credentials()
-        if access_id:
-            params = kwargs.get("params")
-            kwargs["params"] = _inject_access_id(params, access_id)
-        return original_request(method, url, **kwargs)
-
-    session.request = MethodType(_request, session)
-    setattr(session, "_vor_auth_wrapped", True)
-=======
 def apply_authentication(session: requests.Session) -> None:
     """Attach the configured authentication headers to a session."""
 
     session.headers.update(VOR_SESSION_HEADERS)
     if VOR_ACCESS_ID:
         session.headers["Authorization"] = f"Bearer {VOR_ACCESS_ID}"
->>>>>>> 9586d4f3
 
 def _stationboard_url() -> str:
     """Return the fully qualified StationBoard endpoint.
