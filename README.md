# VOR ReST API – Dokumentation (Version 2025-05-22)

Diese Dokumentation bündelt die wichtigsten Fakten aus dem offiziellen Handbuch zur VAO ReST API und verweist auf weiterführende Detailkapitel. Die vollständige Referenz liegt als PDF im Repository: [Handbuch_VAO_ReST_API_2025-08-11.pdf](docs/Handbuch_VAO_ReST_API_2025-08-11.pdf).

<<<<<<< HEAD
Die `<description>`-Elemente des Feeds bestehen aus zwei Zeilen: Der erste Satz fasst den Inhalt zusammen, die zweite Zeile nennt den Zeitraum (z. B. „Seit 05.01.2024“, „Ab 20.01.2024“, „Am 10.01.2024“ oder „01.06.2024 – 03.06.2024“). Fehlt ein sinnvolles Enddatum oder liegt es nicht nach dem Beginn, erscheint abhängig vom Datum automatisch „Seit <Datum>“ (Vergangenheit) bzw. „Ab <Datum>“ (zukünftig). Für zukünftige eintägige Intervalle wird „Am <Datum>“ verwendet. Redundante Überschriften wie „Bauarbeiten“ oder das Label „Zeitraum:“ werden automatisch entfernt. Die `<description>`- und `<content:encoded>`-Elemente liefern diese Zeilen mit `<br/>`-Trennzeichen.

## VOR ReST API Dokumentation

Für die VOR/VAO-ReST-API liegt ergänzende Dokumentation in diesem Repository vor. Sie umfasst das offizielle Handbuch sowie daraus abgeleitete Referenz- und How-to-Seiten:

- [Handbuch_VAO_ReST_API_2025-08-11.pdf](docs/Handbuch_VAO_ReST_API_2025-08-11.pdf)
- [docs/reference/](docs/reference/) mit einzelnen Endpunktbeschreibungen
- [docs/how-to/](docs/how-to/) mit Schritt-für-Schritt-Anleitungen
- [docs/examples/](docs/examples/) mit Shell-Snippets (z. B. `version-check.sh`)

Der Schnellstart für API-Aufrufe erfolgt über Umgebungsvariablen (Repository-Secrets) und ist im Abschnitt „Schnellstart“ der API-Dokumentation beschrieben. Alle API-spezifischen Informationen bleiben damit von den Feed-spezifischen Beschreibungen in diesem README getrennt.

## Erweiterungen

Der RSS-Feed deklariert den Namespace `ext` (`xmlns:ext="https://wien-oepnv.example/schema"`) für zusätzliche Metadaten:

- `ext:first_seen`: Zeitpunkt, wann eine Meldung erstmals im Feed aufgetaucht ist.
- `ext:starts_at`: Beginn der Störung bzw. Maßnahme.
- `ext:ends_at`: Ende der Störung bzw. Maßnahme.

## Cache-Dateien

Drei GitHub Actions pflegen die Zwischenstände der Provider-Abfragen und legen sie im Repository ab:

- [`.github/workflows/update-wl-cache.yml`](.github/workflows/update-wl-cache.yml) schreibt `cache/wl/events.json`.
- [`.github/workflows/update-oebb-cache.yml`](.github/workflows/update-oebb-cache.yml) schreibt `cache/oebb/events.json`.
- [`.github/workflows/update-vor-cache.yml`](.github/workflows/update-vor-cache.yml) schreibt `cache/vor/events.json`.

Der Feed-Workflow wartet vor dem Build auf diese Jobs (`needs`) und kann dadurch direkt auf die aktuellen JSON-Dateien zugreifen.
Der eigentliche Feed-Build liest ausschließlich diese Cache-Dateien; externe API-Abfragen finden beim Generieren des Feeds nicht statt.
Da die Cache-Dateien versioniert im Repository liegen, steht der Feed auch dann zur Verfügung, wenn einer der Upstream-Dienste vorübergehend offline ist.

## Stationsverzeichnis

`data/stations.json` enthält eine vereinfachte Zuordnung der ÖBB-Verkehrsstationen
(`bst_id`, `bst_code`, `name`, `in_vienna`, `pendler`). Die Daten stammen aus dem
Datensatz „[Verzeichnis der Verkehrsstationen](https://data.oebb.at/de/datensaetze~verzeichnis-der-verkehrsstationen~)“
auf dem ÖBB-Open-Data-Portal (Excel-Datei „Verzeichnis der Verkehrsstationen.xlsx“)
und stehen unter [CC BY 3.0 AT](https://creativecommons.org/licenses/by/3.0/at/).
Die empfohlene Namensnennung lautet laut Portal „Datenquelle: ÖBB-Infrastruktur AG“.
Beim Aktualisieren gleicht das Skript die Stationsnamen mit dem bestehenden
Verzeichnis ab, nutzt GTFS- sowie Wiener-Linien-Geodaten zur Bestimmung von
`in_vienna` und markiert Haltepunkte außerhalb der Stadtgrenze als
`pendler`. Einträge, die weder in Wien liegen noch zum Pendlergürtel gehören,
werden automatisch entfernt.

Zusätzlich sind Wiener-Linien-Haltestellen enthalten. Die Quelldateien
(`wienerlinien-ogd-haltestellen.csv` und `wienerlinien-ogd-haltepunkte.csv`)
basieren auf dem OGD-Angebot der Stadt Wien (Lizenz
[CC BY 4.0](https://creativecommons.org/licenses/by/4.0/)) und werden in
`stations.json` mit `source = "wl"` markiert. Die Einträge enthalten pro Station die
DIVA-ID, alle bekannten StopIDs sowie die jeweiligen WGS84-Koordinaten.

### Weitere Datengrundlagen

Das Stationsverzeichnis lässt sich mit zusätzlichen ÖBB-Geodaten anreichern, die
ebenfalls regelmäßig aktualisiert werden:

- **ÖBB Fahrplandaten (GTFS)**: Kompletter Fahrplanexport mit Linien-, Fahrt- und
  Halteinformationen (`stop.txt`, `routes.txt`, …). Die ZIP-Datei steht im
  Open-Data-Portal unter
  `https://data.oebb.at/de/datensaetze~fahrplandaten-gtfs~` bereit und fällt unter
  [CC BY 4.0](https://creativecommons.org/licenses/by/4.0/). Attribution laut
  Portal: „Datenquelle: ÖBB-Personenverkehr AG“.
- **ÖBB Streckendaten Personenverkehr**: Geometriedaten der von ÖBB PV bedienten
  Streckenabschnitte (Shape/GeoJSON), abrufbar über
  `https://data.oebb.at/de/datensaetze~streckendaten-personenverkehr~` (Lizenz
  [CC BY 4.0](https://creativecommons.org/licenses/by/4.0/), Namensnennung
  „ÖBB-Infrastruktur AG“).
- **ÖBB GeoNetz**: Topologisch aufbereitete Gleisabschnitte mit Kilometrierung
  (`https://data.oebb.at/de/datensaetze~geonetz~`), veröffentlicht unter
  [CC BY 4.0](https://creativecommons.org/licenses/by/4.0/) mit demselben
  Attributionshinweis.

Die Datensätze sind nicht im Repository enthalten. Für lokale Experimente können
sie in `data/` abgelegt werden (z. B. `data/gtfs/`, `data/strecken.geojson`,
`data/geonetz/`).

### Weitere Datenquellen

Darüber hinaus stehen zahlreiche offene Verwaltungs- und Fachdaten zur Verfügung,
die sich mit dem Stationsverzeichnis oder den Feed-Ergebnissen kombinieren lassen:

- **[data.wien.gv.at](https://data.wien.gv.at/)** – Open-Government-Data-Portal der
  Stadt Wien mit zahlreichen Infrastruktur-, Verkehrs- und Sensordaten auf Basis
  der Creative-Commons-Lizenz [CC BY 4.0](https://creativecommons.org/licenses/by/4.0/deed.de).
- **[digitales.wien.gv.at](https://digitales.wien.gv.at/)** – Überblick über
  Digitalisierungs- und Smart-City-Projekte der Stadt, inklusive Datenzugängen und
  APIs; Veröffentlichungen folgen in der Regel der Wiener OGD-Lizenz (CC BY 4.0).
- **[mobilitaetsdaten.gv.at](https://www.mobilitaetsdaten.gv.at/)** – Nationale
  Mobilitätsdatenplattform des BMK mit Verkehrszählungen, Echtzeit- und
  Planungsdaten. Die Datensätze sind überwiegend unter CC BY 4.0 oder der
  Datenlizenz Österreich – Namensnennung 2.0 verfügbar.
- **[geoportal.inspire.gv.at](https://geoportal.inspire.gv.at/)** – Zugangspunkt zu
  INSPIRE-konformen Geodaten und OGC-Diensten (z. B. Verkehrsflächen,
  Schutzgebiete), meist unter der Datenlizenz Österreich – Namensnennung 2.0 oder
  spezifischen Fachlizenzen.
- **[bmk.gv.at](https://www.bmk.gv.at/)** – Fachinformationen, Studien und
  Verkehrsdaten des Klimaschutzministeriums; offene Publikationen stehen häufig
  unter CC BY 4.0 oder ausgewiesenen Sonderlizenzen.
- **[statistik.at](https://www.statistik.at/)** – Statistik Austria mit
  Bevölkerungs-, Pendler- und Wirtschaftskennzahlen. Die offenen Datensätze („Open
  Data Österreich“) werden in der Regel unter CC BY 4.0 angeboten.
- **[umweltbundesamt.at](https://www.umweltbundesamt.at/)** – Umwelt- und
  Emissionsdaten, Luftgütemessungen sowie Lärmkarten. Der offene Datenbereich
  (data.umweltbundesamt.at) nutzt vorwiegend CC BY 4.0 oder DL-AT-2.0.
- **[viennaairport.com](https://www.viennaairport.com/)** – Betriebsinformationen
  und Verkehrsdaten des Flughafens Wien; die Inhalte unterliegen den
  Nutzungsbedingungen des Flughafens und sind meist nur mit Quellenangabe für
  redaktionelle Zwecke freigegeben.

Hinweise zur Kombination mit dem ÖPNV-Feed:

- **Umwelt- und Sensordaten (data.wien.gv.at, umweltbundesamt.at)** bieten
  ergänzende Werte wie Luftgüte, Temperatur oder Lärm, die bei Baustellen- und
  Störungsmeldungen zusätzliche Auswirkungen auf Anrainer:innen sichtbar machen.
- **Verkehrs- und Bewegungsdaten (mobilitaetsdaten.gv.at, bmk.gv.at)** helfen, die
  Netzbelastung während Störungen zu quantifizieren und alternative Routen oder
  Kapazitäten zu planen.
- **Geodaten (geoportal.inspire.gv.at, data.wien.gv.at)** erleichtern das Matching
  mit Stationskoordinaten, um betroffene Flächen, Schutzgebiete oder angrenzende
  Infrastrukturen (Park&Ride, Radwege) zu identifizieren.
- **Strukturdaten (statistik.at)** liefern Kontext zu Pendlerströmen und
  Bevölkerungsdichte, wodurch Priorisierungen oder Zielgruppen-Kommunikation
  verbessert werden können.
- **Flughafeninformationen (viennaairport.com)** lassen sich mit S-Bahn- und
  Bus-Störungen verknüpfen, um Auswirkungen auf Flugreisende oder Spitzenzeiten am
  Flughafen zu beurteilen.

### Automatische Aktualisierung

Die GitHub Action [`.github/workflows/update-stations.yml`](.github/workflows/update-stations.yml)
lädt monatlich (Cron `0 0 1 * *`) die aktuelle Excel-Datei und schreibt daraus eine
aktualisierte `data/stations.json`. Dabei werden bestehende Stationsnamen
harmonisiert, die `in_vienna`- und `pendler`-Flags anhand der Geodaten
neu berechnet und nicht relevante Einträge verworfen. Änderungen werden automatisch
in den Hauptzweig committet.

### Stationsverzeichnis komplett aktualisieren

```bash
python scripts/update_all_stations.py --verbose
```

Der Sammelbefehl führt nacheinander `update_station_directory.py`,
`update_vor_stations.py` und `update_wl_stations.py` aus. Damit entsteht das
vollständige `stations.json` in einem Durchlauf – Voraussetzung ist, dass die
benötigten Quelldateien (VOR-Export sowie die Wiener-Linien-CSV-Dateien) wie in
den folgenden Abschnitten beschrieben lokal vorliegen. Die Einzelskripte lassen
sich weiterhin separat starten, um gezielt Teilmengen zu aktualisieren.

### Manuelle Aktualisierung

```bash
python scripts/update_station_directory.py --verbose
```

Das Skript lädt die Excel-Datei herunter, extrahiert die benötigten Spalten und
aktualisiert `data/stations.json`. Über `-v/--verbose` lässt sich eine etwas
ausführlichere Protokollierung aktivieren. Optional können auch Quelle und Ziel
per Argumenten angepasst werden (`--source-url`, `--output`). Neue Pendler:innen-
Haltestellen werden vorab in `data/pendler_bst_ids.json` eingetragen, damit sie
beim Lauf nicht herausgefiltert werden. Liegt zusätzlich eine VOR-Haltestellen-
Liste (`data/vor-haltestellen.csv` oder `--vor-stops`) vor, werden die passenden
`vor_id`-Einträge automatisch den Wiener und Pendler-Stationen zugeordnet. Damit
steht ohne weitere Schritte ein vollständiger Fallback für `VOR_STATION_IDS`
bereit.

### Pendler-Whitelist pflegen

`data/pendler_bst_ids.json` enthält eine einfache Liste der `bst_id`-Werte, die
auch außerhalb der Stadtgrenze im Verzeichnis bleiben sollen (z. B. WL-Endpunkte
oder wichtige Umsteigepunkte). Bei Erweiterungen des Pendlergürtels wird die Liste
ergänzt; anschließend sorgt `update_station_directory.py` automatisch dafür, dass
die markierten Stationen als `pendler = true` ausgegeben werden.

### Wiener Linien ergänzen

```bash
python scripts/update_wl_stations.py --verbose
```

Die CSV-Dateien der Wiener Linien werden nicht automatisch heruntergeladen. Nach
dem Aktualisieren der offiziellen OGD-Exporte müssen beide Dateien in `data/`
abgelegt werden (`wienerlinien-ogd-haltestellen.csv` und
`wienerlinien-ogd-haltepunkte.csv`). Das Skript liest beide CSVs ein, verknüpft
StopIDs und DIVA, berechnet einheitliche Namen und ergänzt die Einträge in
`stations.json`. Bereits vorhandene WL-Einträge (`"source": "wl"`) werden dabei ersetzt.

### VOR ergänzen

```bash
python scripts/update_vor_stations.py --verbose
```

Die Haltestellendaten des Verkehrsverbund Ost-Region (VOR) stehen nach
Freischaltung im Open-Data-Portal als GTFS- bzw. CSV-Export zur Verfügung
(z. B. das GTFS-`stops.txt` oder die Datei „Haltestellen“) und lassen sich nun
alternativ direkt über die VOR-API abrufen. Für den CSV-Weg wird die Rohdatei
lokal nach `data/vor-haltestellen.csv` kopiert (alternativ lässt sich der Pfad
über `--source` anpassen). Wer die API verwenden möchte, übergibt `--use-api`
und stellt die benötigten Station-IDs entweder über `--station-id` bzw.
`--station-id-file` bereit oder lässt sie weiterhin aus der CSV-Datei
extrahieren. Die Daten sind unter [CC BY 4.0](https://creativecommons.org/licenses/by/4.0/)
veröffentlicht; laut Portal lautet die empfohlene Namensnennung „Datenquelle:
Verkehrsverbund Ost-Region (VOR) GmbH“.

Das Skript extrahiert Stop-ID, Namen und WGS84-Koordinaten und aktualisiert die
bereits in `stations.json` hinterlegten Einträge um zusätzliche VOR-Metadaten
(z. B. `latitude`, `longitude`, `aliases`). Für Haltestellen, die nicht im
ÖBB-Verzeichnis enthalten sind, werden weiterhin eigene Einträge mit
`"source": "vor"` ergänzt. Damit bleibt das Verzeichnis frei von Dubletten,
liefert aber dennoch vollständige Koordinaten für alle VOR-Stationen.

Für Auswertungen in Kombination mit GTFS- oder Geodaten lohnt es sich, die
entpackten GTFS-Dateien (z. B. aus dem ÖBB- oder WL-Export) parallel in
`data/gtfs/` abzulegen. Die vom Skript erzeugten Felder `wl_diva` und
`wl_stops[].stop_id` lassen sich direkt mit den `stop_id`/`stop_code`-Spalten der
GTFS-Dateien verknüpfen, und die WGS84-Koordinaten aus den CSVs erleichtern das
Matching mit Streckendaten oder dem GeoNetz.

Für automatisierte Tests liegt im Repository eine stark verkleinerte GTFS-Datei
`data/gtfs/stops.txt`, die nur einige Wiener Beispiele enthält. Wer mit dem
vollständigen GTFS-Export arbeiten möchte, lädt das ZIP-Archiv
„Fahrplandaten GTFS“ aus dem ÖBB-Open-Data-Portal herunter (kostenlose Anmeldung
erforderlich) und entpackt die benötigten Dateien nach `data/gtfs/`, zum Beispiel:

```bash
mkdir -p data/gtfs
# heruntergeladenes Archiv ablegen, z. B. data/gtfs/oebb-gtfs.zip
unzip data/gtfs/oebb-gtfs.zip "stops.txt" "routes.txt" "trips.txt" "stop_times.txt" -d data/gtfs
```

Damit stehen die vollständigen Stop-Informationen für lokale Experimente zur
Verfügung.

### Pendlerstationen

Die Datei `data/pendler_bst_ids.json` enthält eine manuell gepflegte Liste an
BST-IDs für Pendlerstationen. Änderungen an der Auswahl (z. B. neue oder
wegfallende Stationen) müssen von Hand in dieser Datei nachgezogen werden, damit
das Aktualisierungsskript die entsprechenden Einträge in `data/stations.json`
über das Feld `pendler` markieren kann.

### Richtlinien für Änderungen an Aktualisierungsskripten

- Änderungen an `scripts/update_station_directory.py` und
  `scripts/update_wl_stations.py` sollten rückwärtskompatibel bleiben. Neue
  Optionen stets mit sinnvollen Standardwerten versehen und in der README
  dokumentieren.
- Wenn sich die Struktur von `stations.json` oder den WL-Einträgen ändert,
  müssen die begleitenden Tests in `tests/` sowie die GitHub Actions angepasst
  werden.
- Zusätzliche Datenquellen oder Lizenzen unbedingt im Abschnitt
  „Stationsverzeichnis“ nachziehen und Quellen/Attributionen ergänzen.
- Nach Codeänderungen beide Skripte lokal gegen die aktuellen Rohdaten laufen
  lassen und das Ergebnis per `python -m pytest` absichern, bevor Änderungen
  committed werden.

## Entwicklung/Tests lokal
=======
## Schnellstart
>>>>>>> bf596590

```bash
# Zur Laufzeit setzen (Werte stammen aus Repository-Secrets/ENV)
export VOR_ACCESS_ID="${VOR_ACCESS_ID}"
export VOR_BASE_URL="${VOR_BASE_URL}"      # inkl. Versionspfad, z. B. /restproxy/<version>
export VOR_VERSIONS="${VOR_VERSIONS}"      # Endpoint mit Infos zu verfügbaren API-Versionen

# Verfügbare Versionen abfragen (GET)
curl -sS "${VOR_VERSIONS}" \
  -H "Accept: application/json" \
  -H "Authorization: Bearer ${VOR_ACCESS_ID}" || true

# Beispiel: Aufruf eines dokumentierten Endpunkts (Parameter anpassen)
# Platzhalter; exakte Pfade/Parameter NUR verwenden, wenn eindeutig aus der PDF extrahiert
curl -G -sS "${VOR_BASE_URL}/location.name" \
  --data-urlencode "accessId=${VOR_ACCESS_ID}" \
  --data-urlencode "input=Hauptbahnhof" \
  -H "Accept: application/json" || true
```

## Authentifizierung & Sicherheit

- Die VAO ReST API verwendet einen Access Token (`accessId`) zur Authentifizierung. Dieser wird als Query-Parameter übertragen und darf ausschließlich aus sicheren Umgebungsvariablen stammen.
- Secrets (Access-ID, Basis-URL, Versionen-Endpunkt) gehören nicht in Repository-Dateien, Issue-Tracker oder Protokolle. Auf Testsystemen sind sie vor jeder Abfrage per `export` zu setzen.
- Beispielskripte nutzen ausschließlich Umgebungsvariablen und setzen keine Klartextwerte.

## Versionierung

- Die verfügbaren API-Versionen liefert der Endpoint `${VOR_VERSIONS}`. Die Antwort enthält aktive Versionen inkl. Gültigkeitszeitraum (siehe Handbuch Kapitel 3.1).
- Für Requests empfiehlt das Handbuch, den gewünschten Versionspfad (z. B. `/restproxy/v1.11.0`) in `${VOR_BASE_URL}` zu hinterlegen. Änderungen an verfügbaren Versionen sind über `${VOR_VERSIONS}` prüfbar.
- Detailinformationen zu Release-Zyklen und Betriebsdauer finden sich in der PDF (Kapitel 3).

## Referenz & Beispiele

- **Referenz**: [docs/reference/](docs/reference/) – Parameter, Antwortstrukturen und Beispielaufrufe für dokumentierte Endpoints.
- **How-tos**: [docs/how-to/](docs/how-to/) – Schritt-für-Schritt-Anleitungen, z. B. für die Versionsabfrage.
- **Beispiele**: [docs/examples/](docs/examples/) – Shell-Snippets auf Basis von Umgebungsvariablen.

## Weitere Hinweise

- Für zusätzliche Services, Fehlercodes und Sonderfälle siehe das Handbuch (Kapitel 5–20).
- Unklare oder nicht eindeutig bestätigte Angaben sind in dieser Dokumentation als „TBD – siehe PDF“ gekennzeichnet.<|MERGE_RESOLUTION|>--- conflicted
+++ resolved
@@ -2,7 +2,6 @@
 
 Diese Dokumentation bündelt die wichtigsten Fakten aus dem offiziellen Handbuch zur VAO ReST API und verweist auf weiterführende Detailkapitel. Die vollständige Referenz liegt als PDF im Repository: [Handbuch_VAO_ReST_API_2025-08-11.pdf](docs/Handbuch_VAO_ReST_API_2025-08-11.pdf).
 
-<<<<<<< HEAD
 Die `<description>`-Elemente des Feeds bestehen aus zwei Zeilen: Der erste Satz fasst den Inhalt zusammen, die zweite Zeile nennt den Zeitraum (z. B. „Seit 05.01.2024“, „Ab 20.01.2024“, „Am 10.01.2024“ oder „01.06.2024 – 03.06.2024“). Fehlt ein sinnvolles Enddatum oder liegt es nicht nach dem Beginn, erscheint abhängig vom Datum automatisch „Seit <Datum>“ (Vergangenheit) bzw. „Ab <Datum>“ (zukünftig). Für zukünftige eintägige Intervalle wird „Am <Datum>“ verwendet. Redundante Überschriften wie „Bauarbeiten“ oder das Label „Zeitraum:“ werden automatisch entfernt. Die `<description>`- und `<content:encoded>`-Elemente liefern diese Zeilen mit `<br/>`-Trennzeichen.
 
 ## VOR ReST API Dokumentation
@@ -264,9 +263,6 @@
   committed werden.
 
 ## Entwicklung/Tests lokal
-=======
-## Schnellstart
->>>>>>> bf596590
 
 ```bash
 # Zur Laufzeit setzen (Werte stammen aus Repository-Secrets/ENV)
