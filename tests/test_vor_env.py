import importlib
import logging
from typing import Any

import src.providers.vor as vor


def test_access_id_env_normalization(monkeypatch):
    # VOR_ACCESS_ID mit Leerzeichen fällt auf den Dokumentations-Standard zurück
    monkeypatch.setenv("VOR_ACCESS_ID", "   ")
    importlib.reload(vor)
    assert vor.VOR_ACCESS_ID == vor.DEFAULT_ACCESS_ID

    # Fallback auf VAO_ACCESS_ID, ebenfalls Leerzeichen -> Dokumentations-Standard
    monkeypatch.delenv("VOR_ACCESS_ID", raising=False)
    monkeypatch.setenv("VAO_ACCESS_ID", "   ")
    importlib.reload(vor)
    assert vor.VOR_ACCESS_ID == vor.DEFAULT_ACCESS_ID

    # VAO_ACCESS_ID mit zusätzlichen Leerzeichen wird getrimmt
    monkeypatch.setenv("VAO_ACCESS_ID", " token ")
    importlib.reload(vor)
    assert vor.VOR_ACCESS_ID == "token"

    # Aufräumen
    monkeypatch.delenv("VAO_ACCESS_ID", raising=False)
    importlib.reload(vor)
    assert vor.VOR_ACCESS_ID == vor.DEFAULT_ACCESS_ID


def test_invalid_int_env_uses_defaults(monkeypatch, caplog):
    monkeypatch.setenv("VOR_BOARD_DURATION_MIN", "foo")
    monkeypatch.setenv("VOR_HTTP_TIMEOUT", "bar")
    monkeypatch.setenv("VOR_MAX_STATIONS_PER_RUN", "baz")
    monkeypatch.setenv("VOR_ROTATION_INTERVAL_SEC", "qux")

    with caplog.at_level(logging.WARNING):
        importlib.reload(vor)

    assert vor.BOARD_DURATION_MIN == 60
    assert vor.HTTP_TIMEOUT == 15
    assert vor.DEFAULT_MAX_STATIONS_PER_RUN == 2
    assert vor.MAX_STATIONS_PER_RUN == vor.DEFAULT_MAX_STATIONS_PER_RUN
    assert vor.ROTATION_INTERVAL_SEC == 1800

    for name in [
        "VOR_BOARD_DURATION_MIN",
        "VOR_HTTP_TIMEOUT",
        "VOR_MAX_STATIONS_PER_RUN",
        "VOR_ROTATION_INTERVAL_SEC",
    ]:
        assert any(name in r.getMessage() for r in caplog.records)

    for name in [
        "VOR_BOARD_DURATION_MIN",
        "VOR_HTTP_TIMEOUT",
        "VOR_MAX_STATIONS_PER_RUN",
        "VOR_ROTATION_INTERVAL_SEC",
    ]:
        monkeypatch.delenv(name, raising=False)
    importlib.reload(vor)


def test_invalid_bus_regex_falls_back_to_defaults(monkeypatch, caplog):
    monkeypatch.setenv("VOR_BUS_INCLUDE_REGEX", "(")
    monkeypatch.setenv("VOR_BUS_EXCLUDE_REGEX", "(")

    with caplog.at_level(logging.WARNING):
        importlib.reload(vor)

    assert vor.BUS_INCLUDE_RE.pattern == vor.DEFAULT_BUS_INCLUDE_PATTERN
    assert vor.BUS_EXCLUDE_RE.pattern == vor.DEFAULT_BUS_EXCLUDE_PATTERN

    assert any("VOR_BUS_INCLUDE_REGEX" in record.getMessage() for record in caplog.records)
    assert any("VOR_BUS_EXCLUDE_REGEX" in record.getMessage() for record in caplog.records)

    monkeypatch.delenv("VOR_BUS_INCLUDE_REGEX", raising=False)
    monkeypatch.delenv("VOR_BUS_EXCLUDE_REGEX", raising=False)
    importlib.reload(vor)


def test_station_ids_fallback_from_file(monkeypatch, tmp_path):
    monkeypatch.delenv("VOR_STATION_IDS", raising=False)
    monkeypatch.delenv("VOR_STATION_NAMES", raising=False)

    ids_file = tmp_path / "ids.txt"
    ids_file.write_text("  1001,1002\n1003  ", encoding="utf-8")
    monkeypatch.setenv("VOR_STATION_IDS_FILE", str(ids_file))

    importlib.reload(vor)

    assert vor.VOR_STATION_IDS == ["1001", "1002", "1003"]

    monkeypatch.delenv("VOR_STATION_IDS_FILE", raising=False)
    importlib.reload(vor)


def test_station_ids_fallback_from_directory(monkeypatch):
    monkeypatch.delenv("VOR_STATION_IDS", raising=False)
    monkeypatch.delenv("VOR_STATION_NAMES", raising=False)
    monkeypatch.delenv("VOR_STATION_IDS_FILE", raising=False)

    importlib.reload(vor)

    ids = set(vor.VOR_STATION_IDS)
    assert len(ids) >= 50
    assert {"490009400", "430310100", "430470800"}.issubset(ids)


def test_refresh_access_credentials_reloads_from_env(monkeypatch):
    monkeypatch.setenv("VOR_ACCESS_ID", "first")
    importlib.reload(vor)
    assert vor.VOR_ACCESS_ID == "first"

    monkeypatch.setenv("VOR_ACCESS_ID", "second")
    refreshed = vor.refresh_access_credentials()

    assert refreshed == "second"
    assert vor.VOR_ACCESS_ID == "second"

    monkeypatch.delenv("VOR_ACCESS_ID", raising=False)
    importlib.reload(vor)


def test_base_url_prefers_secret(monkeypatch):
    monkeypatch.setenv("VOR_BASE", "https://example.com/base")
    monkeypatch.setenv("VOR_BASE_URL", "https://secret.example.com/base")

    importlib.reload(vor)

    assert vor.VOR_BASE_URL == "https://secret.example.com/base/"
    assert vor.VOR_VERSION == "v1.11.0"

    monkeypatch.delenv("VOR_BASE_URL", raising=False)
    importlib.reload(vor)
    assert (
        vor.VOR_BASE_URL
        == "https://example.com/base/v1.11.0/"
    )

    monkeypatch.delenv("VOR_BASE", raising=False)
    importlib.reload(vor)
    assert (
        vor.VOR_BASE_URL
        == "https://routenplaner.verkehrsauskunft.at/vao/restproxy/v1.11.0/"
    )


<<<<<<< HEAD
def test_apply_authentication_adds_access_id(monkeypatch):
=======
def test_apply_authentication_sets_header(monkeypatch):
>>>>>>> 9586d4f3
    monkeypatch.setenv("VOR_ACCESS_ID", "secret")
    importlib.reload(vor)

    class DummySession:
        def __init__(self) -> None:
            self.headers: dict[str, str] = {}
<<<<<<< HEAD
            self.calls: list[dict[str, Any]] = []

        def request(self, method: str, url: str, **kwargs: Any) -> Any:
            record = {
                "method": method,
                "url": url,
                "params": kwargs.get("params"),
                "timeout": kwargs.get("timeout"),
            }
            self.calls.append(record)
            return record

        def get(
            self,
            url: str,
            *,
            params: dict[str, Any] | None = None,
            timeout: int | None = None,
            headers: dict[str, str] | None = None,
        ) -> Any:
            return self.request("GET", url, params=params, timeout=timeout, headers=headers)
=======
>>>>>>> 9586d4f3

    session = DummySession()
    vor.apply_authentication(session)  # type: ignore[arg-type]

    assert session.headers["Accept"] == "application/json"
<<<<<<< HEAD

    session.get("https://example.test/location.name", params={"format": "json"}, timeout=5)
    assert session.calls[-1]["params"]["accessId"] == "secret"

    monkeypatch.setenv("VOR_ACCESS_ID", "rotated")
    session.get("https://example.test/location.name", params={"format": "json"}, timeout=5)
    assert session.calls[-1]["params"]["accessId"] == "rotated"
=======
    assert session.headers["Authorization"] == "Bearer secret"
>>>>>>> 9586d4f3

    monkeypatch.delenv("VOR_ACCESS_ID", raising=False)
    importlib.reload(vor)
<|MERGE_RESOLUTION|>--- conflicted
+++ resolved
@@ -146,57 +146,19 @@
     )
 
 
-<<<<<<< HEAD
-def test_apply_authentication_adds_access_id(monkeypatch):
-=======
 def test_apply_authentication_sets_header(monkeypatch):
->>>>>>> 9586d4f3
     monkeypatch.setenv("VOR_ACCESS_ID", "secret")
     importlib.reload(vor)
 
     class DummySession:
         def __init__(self) -> None:
             self.headers: dict[str, str] = {}
-<<<<<<< HEAD
-            self.calls: list[dict[str, Any]] = []
-
-        def request(self, method: str, url: str, **kwargs: Any) -> Any:
-            record = {
-                "method": method,
-                "url": url,
-                "params": kwargs.get("params"),
-                "timeout": kwargs.get("timeout"),
-            }
-            self.calls.append(record)
-            return record
-
-        def get(
-            self,
-            url: str,
-            *,
-            params: dict[str, Any] | None = None,
-            timeout: int | None = None,
-            headers: dict[str, str] | None = None,
-        ) -> Any:
-            return self.request("GET", url, params=params, timeout=timeout, headers=headers)
-=======
->>>>>>> 9586d4f3
 
     session = DummySession()
     vor.apply_authentication(session)  # type: ignore[arg-type]
 
     assert session.headers["Accept"] == "application/json"
-<<<<<<< HEAD
-
-    session.get("https://example.test/location.name", params={"format": "json"}, timeout=5)
-    assert session.calls[-1]["params"]["accessId"] == "secret"
-
-    monkeypatch.setenv("VOR_ACCESS_ID", "rotated")
-    session.get("https://example.test/location.name", params={"format": "json"}, timeout=5)
-    assert session.calls[-1]["params"]["accessId"] == "rotated"
-=======
     assert session.headers["Authorization"] == "Bearer secret"
->>>>>>> 9586d4f3
 
     monkeypatch.delenv("VOR_ACCESS_ID", raising=False)
     importlib.reload(vor)
