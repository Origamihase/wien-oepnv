[
  {
    "bst_id": 115,
    "bst_code": "Lga",
    "name": "Wien Atzgersdorf",
    "in_vienna": true,
    "pendler": false,
    "vor_id": "490009400",
    "latitude": 48.147141,
    "longitude": 16.288634,
    "aliases": [
      "490009400",
      "Wien Atzgersdorf",
      "Lga",
      "Wien-Atzgersdorf",
      "Vienna Atzgersdorf",
      "Wien Atzgersdorf Bahnhof",
      "Bahnhof Wien Atzgersdorf",
      "Wien Atzgersdorf Station"
    ]
  },
  {
    "bst_id": 149,
    "bst_code": "Bf  H1",
    "name": "Baden",
    "in_vienna": false,
    "pendler": true,
    "vor_id": "430310100",
    "latitude": 48.00406,
    "longitude": 16.242735,
    "aliases": [
      "430310100",
<<<<<<< HEAD
      "Baden",
      "Baden bei Wien Bahnhof"
=======
      "Baden bei Wien Bahnhof",
      "Bf H1",
      "Baden",
      "Baden Bahnhof",
      "Bahnhof Baden",
      "Baden Station"
>>>>>>> 27160b13
    ]
  },
  {
    "bst_id": 253,
    "bst_code": "Bvs",
    "name": "Bad Vöslau",
    "in_vienna": false,
    "pendler": true,
    "vor_id": "430309000",
    "latitude": 47.969533,
    "longitude": 16.223929,
    "aliases": [
      "430309000",
<<<<<<< HEAD
      "Bad Vöslau",
      "Bad Vöslau Bahnhof"
=======
      "Bad Vöslau Bahnhof",
      "Bvs",
      "Bad Vöslau",
      "Bad-Vöslau",
      "Bahnhof Bad Vöslau",
      "Bad Vöslau Station"
>>>>>>> 27160b13
    ]
  },
  {
    "bst_id": 309,
    "bst_code": "Ebr",
    "name": "Ebreichsdorf",
    "in_vienna": false,
    "pendler": true,
    "vor_id": "430365300",
    "latitude": 47.964148,
    "longitude": 16.419319,
    "aliases": [
      "430365300",
<<<<<<< HEAD
      "Ebreichsdorf",
      "Ebreichsdorf Bahnhof"
=======
      "Ebreichsdorf Bahnhof",
      "Ebr",
      "Ebreichsdorf",
      "Bahnhof Ebreichsdorf",
      "Ebreichsdorf Station"
>>>>>>> 27160b13
    ]
  },
  {
    "bst_id": 325,
    "bst_code": "Ef",
    "name": "Ebenfurth",
    "in_vienna": false,
    "pendler": true,
    "vor_id": "430331800",
    "latitude": 47.877573,
    "longitude": 16.361851,
    "aliases": [
      "430331800",
<<<<<<< HEAD
      "Ebenfurth",
      "Ebenfurth Bahnhof"
=======
      "Ebenfurth Bahnhof",
      "Ef",
      "Ebenfurth",
      "Bahnhof Ebenfurth",
      "Ebenfurth Station"
>>>>>>> 27160b13
    ]
  },
  {
    "bst_id": 353,
    "bst_code": "El  H1",
    "name": "Wien Praterkai",
    "in_vienna": true,
    "pendler": false,
    "vor_id": "490130100",
    "latitude": 48.199602,
    "longitude": 16.441172,
    "aliases": [
      "490130100",
      "Wien Praterkai",
      "El H1",
      "Wien-Praterkai",
      "Vienna Praterkai",
      "Wien Praterkai Bahnhof",
      "Bahnhof Wien Praterkai",
      "Wien Praterkai Station"
    ]
  },
  {
    "bst_id": 400,
    "bst_code": "Bse",
    "name": "Wien Brünner Straße",
    "in_vienna": true,
    "pendler": false,
    "vor_id": "490017600",
    "latitude": 48.267777,
    "longitude": 16.403588,
    "aliases": [
      "490017600",
      "Wien Brünner Straße",
      "Bse",
      "Wien-Brünner-Straße",
      "Vienna Brünner Straße",
      "Wien-Brünner Straße",
      "Wien Brünner Straße Bahnhof",
      "Bahnhof Wien Brünner Straße",
      "Wien Brünner Straße Station"
    ]
  },
  {
    "bst_id": 528,
    "bst_code": "Fws",
    "name": "Flughafen Wien",
    "in_vienna": false,
    "pendler": true,
    "vor_id": "900200",
    "latitude": 48.120027,
    "longitude": 16.561749,
    "aliases": [
<<<<<<< HEAD
      "900200",
      "Flughafen Wien",
      "Flughafen Wien Bahnhof",
      "Schwechat Flughafen Wien Bahnhof",
      "Vienna Airport"
=======
      "Vienna Airport",
      "Schwechat Flughafen Wien Bahnhof",
      "Fws",
      "900200",
      "Flughafen Wien",
      "Flughafen-Wien",
      "Flughafen Wien Bahnhof",
      "Bahnhof Flughafen Wien",
      "Airport Wien",
      "International Airport Wien",
      "Flughafen Wien Station"
>>>>>>> 27160b13
    ]
  },
  {
    "bst_id": 547,
    "bst_code": "Gae",
    "name": "Gänserndorf",
    "in_vienna": false,
    "pendler": true,
    "vor_id": "430362200",
    "latitude": 48.340239,
    "longitude": 16.732314,
    "aliases": [
      "430362200",
<<<<<<< HEAD
      "Gänserndorf",
      "Gänserndorf Bahnhof"
=======
      "Gänserndorf Bahnhof",
      "Gae",
      "Gänserndorf",
      "Bahnhof Gänserndorf",
      "Gänserndorf Station"
>>>>>>> 27160b13
    ]
  },
  {
    "bst_id": 804,
    "bst_code": "Hf",
    "name": "Wien Hütteldorf",
    "in_vienna": true,
    "pendler": false,
    "vor_id": "490056000",
    "latitude": 48.197391,
    "longitude": 16.261073,
    "aliases": [
      "490056000",
      "Wien Hütteldorf",
      "Hf",
      "Wien-Hütteldorf",
      "Vienna Hütteldorf",
      "Wien Hütteldorf Bahnhof",
      "Bahnhof Wien Hütteldorf",
      "Wien Hütteldorf Station"
    ]
  },
  {
    "bst_id": 805,
    "bst_code": "Hf  H2",
    "name": "Wien Hadersdorf",
    "in_vienna": true,
    "pendler": false,
    "vor_id": "490046000",
    "latitude": 48.210345,
    "longitude": 16.223552,
    "aliases": [
      "490046000",
      "Wien Hadersdorf",
      "Hf H2",
      "Wien-Hadersdorf",
      "Vienna Hadersdorf",
      "Wien Hadersdorf Bahnhof",
      "Bahnhof Wien Hadersdorf",
      "Wien Hadersdorf Station"
    ]
  },
  {
    "bst_id": 806,
    "bst_code": "Hf  H1A",
    "name": "Wien Speising",
    "in_vienna": true,
    "pendler": false,
    "vor_id": "490129500",
    "latitude": 48.173705,
    "longitude": 16.283321,
    "aliases": [
      "490129500",
      "Wien Speising",
      "Hf H1A",
      "Wien-Speising",
      "Vienna Speising",
      "Wien Speising Bahnhof",
      "Bahnhof Wien Speising",
      "Wien Speising Station"
    ]
  },
  {
    "bst_id": 807,
    "bst_code": "Hf  H3",
    "name": "Wien Weidlingau",
    "in_vienna": true,
    "pendler": false,
    "vor_id": "490145800",
    "latitude": 48.21047,
    "longitude": 16.212288,
    "aliases": [
      "490145800",
<<<<<<< HEAD
      "Wien Weidlingau",
      "Wien Weidlingau S"
=======
      "Wien Weidlingau S",
      "Hf H3",
      "Wien Weidlingau",
      "Wien-Weidlingau",
      "Vienna Weidlingau",
      "Wien Weidlingau Bahnhof",
      "Bahnhof Wien Weidlingau",
      "Wien Weidlingau Station"
>>>>>>> 27160b13
    ]
  },
  {
    "bst_id": 808,
    "bst_code": "Hf  H4",
    "name": "Purkersdorf Sanatorium",
    "in_vienna": false,
    "pendler": true,
    "vor_id": "430460500",
    "latitude": 48.207738,
    "longitude": 16.189752,
    "aliases": [
      "430460500",
<<<<<<< HEAD
      "Purkersdorf Sanatorium",
      "Purkersdorf bei Wien Bahnhof"
=======
      "Purkersdorf bei Wien Bahnhof",
      "Hf H4",
      "Purkersdorf Sanatorium",
      "Purkersdorf-Sanatorium",
      "Purkersdorf Sanatorium Bahnhof",
      "Bahnhof Purkersdorf Sanatorium",
      "Purkersdorf Sanatorium Station"
>>>>>>> 27160b13
    ]
  },
  {
    "bst_id": 901,
    "bst_code": "Ht",
    "name": "Wien Heiligenstadt",
    "in_vienna": true,
    "pendler": false,
    "vor_id": "490049100",
    "latitude": 48.24907,
    "longitude": 16.365716,
    "aliases": [
      "490049100",
      "Wien Heiligenstadt",
      "Ht",
      "Wien-Heiligenstadt",
      "Vienna Heiligenstadt",
      "Wien Heiligenstadt Bahnhof",
      "Bahnhof Wien Heiligenstadt",
      "Wien Heiligenstadt Station"
    ]
  },
  {
    "bst_id": 902,
    "bst_code": "Ht  H1",
    "name": "Wien Oberdöbling",
    "in_vienna": true,
    "pendler": false,
    "vor_id": "490095900",
    "latitude": 48.24445,
    "longitude": 16.344277,
    "aliases": [
      "490095900",
      "Wien Oberdöbling",
      "Ht H1",
      "Wien-Oberdöbling",
      "Vienna Oberdöbling",
      "Wien Oberdöbling Bahnhof",
      "Bahnhof Wien Oberdöbling",
      "Wien Oberdöbling Station"
    ]
  },
  {
    "bst_id": 934,
    "bst_code": "Id",
    "name": "Wien Blumental",
    "in_vienna": true,
    "pendler": false,
    "vor_id": "490058200",
    "latitude": 48.138826,
    "longitude": 16.369249,
    "aliases": [
      "490058200",
      "Wien Blumental",
      "Id",
      "Wien-Blumental",
      "Vienna Blumental",
      "Wien Blumental Bahnhof",
      "Bahnhof Wien Blumental",
      "Wien Blumental Station"
    ]
  },
  {
    "bst_id": 1019,
    "bst_code": "Ken",
    "name": "Klosterneuburg-Weidling",
    "in_vienna": false,
    "pendler": true,
    "vor_id": "430395300",
    "latitude": 48.297585,
    "longitude": 16.334586,
    "aliases": [
      "430395300",
<<<<<<< HEAD
      "Klosterneuburg-Weidling",
      "Klosterneuburg Weidling",
      "Klosterneuburg Weidling Bahnhof"
=======
      "Klosterneuburg Weidling Bahnhof",
      "Ken",
      "Klosterneuburg-Weidling",
      "Klosterneuburg-Weidling Bahnhof",
      "Bahnhof Klosterneuburg-Weidling",
      "Klosterneuburg-Weidling Station"
>>>>>>> 27160b13
    ]
  },
  {
    "bst_id": 1066,
    "bst_code": "Ko",
    "name": "Korneuburg",
    "in_vienna": false,
    "pendler": true,
    "vor_id": "430396300",
    "latitude": 48.343574,
    "longitude": 16.328474,
    "aliases": [
      "430396300",
<<<<<<< HEAD
      "Korneuburg",
      "Korneuburg Bahnhof"
=======
      "Korneuburg Bahnhof",
      "Ko",
      "Korneuburg",
      "Bahnhof Korneuburg",
      "Korneuburg Station"
>>>>>>> 27160b13
    ]
  },
  {
    "bst_id": 1161,
    "bst_code": "Lb",
    "name": "Leobersdorf",
    "in_vienna": false,
    "pendler": true,
    "vor_id": "430408400",
    "latitude": 47.937864,
    "longitude": 16.2313,
    "aliases": [
      "430408400",
<<<<<<< HEAD
      "Leobersdorf",
      "Leobersdorf Bahnhof"
=======
      "Leobersdorf Bahnhof",
      "Lb",
      "Leobersdorf",
      "Bahnhof Leobersdorf",
      "Leobersdorf Station"
>>>>>>> 27160b13
    ]
  },
  {
    "bst_id": 1206,
    "bst_code": "Lg  H1",
    "name": "Perchtoldsdorf",
    "in_vienna": false,
    "pendler": true,
    "vor_id": "430450000",
    "latitude": 48.123023,
    "longitude": 16.285559,
    "aliases": [
      "430450000",
<<<<<<< HEAD
      "Perchtoldsdorf",
      "Perchtoldsdorf Bahnhof"
=======
      "Perchtoldsdorf Bahnhof",
      "Lg H1",
      "Perchtoldsdorf",
      "Bahnhof Perchtoldsdorf",
      "Perchtoldsdorf Station"
>>>>>>> 27160b13
    ]
  },
  {
    "bst_id": 1348,
    "bst_code": "Het",
    "name": "Wien Hetzendorf",
    "in_vienna": true,
    "pendler": false,
    "vor_id": "490051100",
    "latitude": 48.166226,
    "longitude": 16.314478,
    "aliases": [
      "490051100",
      "Wien Hetzendorf",
      "Het",
      "Wien-Hetzendorf",
      "Vienna Hetzendorf",
      "Wien Hetzendorf Bahnhof",
      "Bahnhof Wien Hetzendorf",
      "Wien Hetzendorf Station"
    ]
  },
  {
    "bst_id": 1349,
    "bst_code": "Wbf H1S",
    "name": "Wien Matzleinsdorfer Platz",
    "in_vienna": true,
    "pendler": false,
    "vor_id": "490084900",
    "latitude": 48.180419,
    "longitude": 16.358821,
    "aliases": [
      "490084900",
      "Wien Matzleinsdorfer Platz",
      "Wbf H1S",
      "Wien-Matzleinsdorfer-Platz",
      "Vienna Matzleinsdorfer Platz",
      "Wien-Matzleinsdorfer Platz",
      "Wien Matzleinsdorfer Platz Bahnhof",
      "Bahnhof Wien Matzleinsdorfer Platz",
      "Wien Matzleinsdorfer Platz Station"
    ]
  },
  {
    "bst_id": 1351,
    "bst_code": "Wwb",
    "name": "Wien Quartier Belvedere",
    "in_vienna": true,
    "pendler": false,
    "vor_id": "490134600",
    "latitude": 48.188024,
    "longitude": 16.381366,
    "aliases": [
      "490134600",
      "Wien Quartier Belvedere",
      "Wwb",
      "Wien-Quartier-Belvedere",
      "Vienna Quartier Belvedere",
      "Wien-Quartier Belvedere",
      "Wien Quartier Belvedere Bahnhof",
      "Bahnhof Wien Quartier Belvedere",
      "Wien Quartier Belvedere Station"
    ]
  },
  {
    "bst_id": 1290401,
    "bst_code": "Wbf",
    "name": "Wien Hauptbahnhof",
    "in_vienna": true,
    "pendler": false,
    "latitude": 48.184986,
    "longitude": 16.37795,
    "aliases": [
      "001290401",
      "8103000",
      "Wien Hbf",
      "Wien Hbf (U)",
      "Wien Hauptbahnhof"
    ]
  },
  {
    "bst_id": 1377,
    "bst_code": "Md",
    "name": "Mödling",
    "in_vienna": false,
    "pendler": true,
    "vor_id": "430423900",
    "latitude": 48.085628,
    "longitude": 16.295474,
    "aliases": [
      "430423900",
<<<<<<< HEAD
      "Mödling",
      "Mödling Bahnhof"
=======
      "Mödling Bahnhof",
      "Md",
      "Mödling",
      "Bahnhof Mödling",
      "Mödling Station"
>>>>>>> 27160b13
    ]
  },
  {
    "bst_id": 1410,
    "bst_code": "Mi",
    "name": "Wien Meidling",
    "in_vienna": true,
    "pendler": false,
    "vor_id": "490101500",
    "latitude": 48.174271,
    "longitude": 16.331899,
    "aliases": [
      "490101500",
      "Wien Meidling",
      "Mi",
      "Wien-Meidling",
      "Vienna Meidling",
      "Wien Meidling Bahnhof",
      "Bahnhof Wien Meidling",
      "Wien Meidling Station"
    ]
  },
  {
    "bst_id": 1499,
    "bst_code": "Nb",
    "name": "Wiener Neustadt Hbf",
    "in_vienna": false,
    "pendler": true,
    "vor_id": "900300",
    "aliases": [
<<<<<<< HEAD
      "900300",
      "Wiener Neustadt Hbf",
      "Wiener Neustadt Hauptbahnhof"
=======
      "Nb",
      "900300",
      "Wiener Neustadt Hbf",
      "Wiener-Neustadt-Hbf",
      "Vienna Neustadt Hbf",
      "Wr. Neustadt Hbf",
      "Wiener Neustadt Hbf Bahnhof",
      "Bahnhof Wiener Neustadt Hbf",
      "Wiener Neustadt Hauptbahnhof",
      "Wiener Neustadt Main Station",
      "Wiener Neustadt Hbf Station"
>>>>>>> 27160b13
    ]
  },
  {
    "bst_id": 1558,
    "bst_code": "Nl",
    "name": "Neulengbach",
    "in_vienna": false,
    "pendler": true,
    "vor_id": "430433700",
    "latitude": 48.199504,
    "longitude": 15.892875,
    "aliases": [
      "430433700",
<<<<<<< HEAD
      "Neulengbach",
      "Neulengbach Bahnhof"
=======
      "Neulengbach Bahnhof",
      "Nl",
      "Neulengbach",
      "Bahnhof Neulengbach",
      "Neulengbach Station"
>>>>>>> 27160b13
    ]
  },
  {
    "bst_id": 1584,
    "bst_code": "Nw",
    "name": "Wien Praterstern",
    "in_vienna": true,
    "pendler": false,
    "vor_id": "490104000",
    "latitude": 48.218767,
    "longitude": 16.392171,
    "aliases": [
      "490104000",
      "Wien Praterstern",
      "Nw",
      "Wien-Praterstern",
      "Vienna Praterstern",
      "Wien Praterstern Bahnhof",
      "Bahnhof Wien Praterstern",
      "Wien Praterstern Station"
    ]
  },
  {
    "bst_id": 1585,
    "bst_code": "Nw  H1",
    "name": "Wien Traisengasse",
    "in_vienna": true,
    "pendler": false,
    "vor_id": "490138500",
    "latitude": 48.234274,
    "longitude": 16.383955,
    "aliases": [
      "490138500",
      "Wien Traisengasse",
      "Nw H1",
      "Wien-Traisengasse",
      "Vienna Traisengasse",
      "Wien Traisengasse Bahnhof",
      "Bahnhof Wien Traisengasse",
      "Wien Traisengasse Station"
    ]
  },
  {
    "bst_id": 1669,
    "bst_code": "Pb",
    "name": "St.Pölten Hbf",
    "in_vienna": false,
    "pendler": true,
    "vor_id": "430484800",
    "latitude": 48.208196,
    "longitude": 15.624034,
    "aliases": [
      "430484800",
<<<<<<< HEAD
      "St.Pölten Hbf",
      "St. Pölten Hauptbahnhof"
=======
      "St. Pölten Hauptbahnhof",
      "Pb",
      "St.Pölten Hbf",
      "St.Pölten-Hbf",
      "St.Pölten Hbf Bahnhof",
      "Bahnhof St.Pölten Hbf",
      "St.Pölten Hauptbahnhof",
      "St.Pölten Main Station",
      "St.Pölten Hbf Station"
>>>>>>> 27160b13
    ]
  },
  {
    "bst_id": 1719,
    "bst_code": "Pm  H1",
    "name": "Pressbaum",
    "in_vienna": false,
    "pendler": true,
    "vor_id": "430457400",
    "latitude": 48.181184,
    "longitude": 16.077441,
    "aliases": [
      "430457400",
<<<<<<< HEAD
      "Pressbaum",
      "Pressbaum Bahnhof"
=======
      "Pressbaum Bahnhof",
      "Pm H1",
      "Pressbaum",
      "Bahnhof Pressbaum",
      "Pressbaum Station"
>>>>>>> 27160b13
    ]
  },
  {
    "bst_id": 1797,
    "bst_code": "Pz",
    "name": "Wien Penzing",
    "in_vienna": true,
    "pendler": false,
    "vor_id": "490100300",
    "latitude": 48.192654,
    "longitude": 16.305327,
    "aliases": [
      "490100300",
      "Wien Penzing",
      "Pz",
      "Wien-Penzing",
      "Vienna Penzing",
      "Wien Penzing Bahnhof",
      "Bahnhof Wien Penzing",
      "Wien Penzing Station"
    ]
  },
  {
    "bst_id": 1969,
    "bst_code": "Sdf",
    "name": "Wien Strebersdorf",
    "in_vienna": true,
    "pendler": false,
    "vor_id": "490133300",
    "latitude": 48.286061,
    "longitude": 16.381079,
    "aliases": [
      "490133300",
      "Wien Strebersdorf",
      "Sdf",
      "Wien-Strebersdorf",
      "Vienna Strebersdorf",
      "Wien Strebersdorf Bahnhof",
      "Bahnhof Wien Strebersdorf",
      "Wien Strebersdorf Station"
    ]
  },
  {
    "bst_id": 2095,
    "bst_code": "Stk",
    "name": "Wien Erzherzog Karl-Straße",
    "in_vienna": true,
    "pendler": false,
    "vor_id": "490028800",
    "latitude": 48.229564,
    "longitude": 16.453226,
    "aliases": [
      "490028800",
<<<<<<< HEAD
      "Wien Erzherzog Karl-Straße",
      "Wien Erzherzog Karl Straße",
      "Wien Erzherzog-Karl-Straße"
=======
      "Wien Erzherzog-Karl-Straße",
      "Stk",
      "Wien Erzherzog Karl-Straße",
      "Wien-Erzherzog-Karl-Straße",
      "Vienna Erzherzog Karl-Straße",
      "Wien-Erzherzog Karl-Straße",
      "Wien Erzherzog Karl-Straße Bahnhof",
      "Bahnhof Wien Erzherzog Karl-Straße",
      "Wien Erzherzog Karl-Straße Station"
>>>>>>> 27160b13
    ]
  },
  {
    "bst_id": 2096,
    "bst_code": "Stc",
    "name": "Wien Hirschstetten",
    "in_vienna": true,
    "pendler": false,
    "vor_id": "490053200",
    "latitude": 48.232683,
    "longitude": 16.468445,
    "aliases": [
      "490053200",
      "Wien Hirschstetten",
      "Stc",
      "Wien-Hirschstetten",
      "Vienna Hirschstetten",
      "Wien Hirschstetten Bahnhof",
      "Bahnhof Wien Hirschstetten",
      "Wien Hirschstetten Station"
    ]
  },
  {
    "bst_id": 2140,
    "bst_code": "Su",
    "name": "Stockerau",
    "in_vienna": false,
    "pendler": true,
    "vor_id": "430488400",
    "latitude": 48.382308,
    "longitude": 16.213016,
    "aliases": [
      "430488400",
<<<<<<< HEAD
      "Stockerau",
      "Stockerau Bahnhof"
=======
      "Stockerau Bahnhof",
      "Su",
      "Stockerau",
      "Bahnhof Stockerau",
      "Stockerau Station"
>>>>>>> 27160b13
    ]
  },
  {
    "bst_id": 2145,
    "bst_code": "Sue",
    "name": "Wien Süßenbrunn",
    "in_vienna": true,
    "pendler": false,
    "vor_id": "490135700",
    "latitude": 48.285315,
    "longitude": 16.484365,
    "aliases": [
      "490135700",
      "Wien Süßenbrunn",
      "Sue",
      "Wien-Süßenbrunn",
      "Vienna Süßenbrunn",
      "Wien Süßenbrunn Bahnhof",
      "Bahnhof Wien Süßenbrunn",
      "Wien Süßenbrunn Station"
    ]
  },
  {
    "bst_id": 2232,
    "bst_code": "Tn",
    "name": "Ternitz",
    "in_vienna": false,
    "pendler": true,
    "vor_id": "430875900",
    "latitude": 47.713753,
    "longitude": 16.033385,
    "aliases": [
      "430875900",
<<<<<<< HEAD
      "Ternitz",
      "Ternitz Bahnhof"
=======
      "Ternitz Bahnhof",
      "Tn",
      "Ternitz",
      "Bahnhof Ternitz",
      "Ternitz Station"
>>>>>>> 27160b13
    ]
  },
  {
    "bst_id": 2290,
    "bst_code": "Upz",
    "name": "Purkersdorf Zentrum",
    "in_vienna": false,
    "pendler": true,
    "vor_id": "430460300",
    "latitude": 48.206138,
    "longitude": 16.175774,
    "aliases": [
      "430460300",
<<<<<<< HEAD
      "Purkersdorf Zentrum",
      "Purkersdorf bei Wien Zentrum Bahnhof"
=======
      "Purkersdorf bei Wien Zentrum Bahnhof",
      "Upz",
      "Purkersdorf Zentrum",
      "Purkersdorf-Zentrum",
      "Purkersdorf Zentrum Bahnhof",
      "Bahnhof Purkersdorf Zentrum",
      "Purkersdorf Zentrum Station"
>>>>>>> 27160b13
    ]
  },
  {
    "bst_id": 2396,
    "bst_code": "Wbf H2",
    "name": "Wien Haidestraße",
    "in_vienna": true,
    "pendler": false,
    "vor_id": "490046500",
    "latitude": 48.179512,
    "longitude": 16.42669,
    "aliases": [
      "490046500",
      "Wien Haidestraße",
      "Wbf H2",
      "Wien-Haidestraße",
      "Vienna Haidestraße",
      "Wien Haidestraße Bahnhof",
      "Bahnhof Wien Haidestraße",
      "Wien Haidestraße Station"
    ]
  },
  {
    "bst_id": 2444,
    "bst_code": "Wf",
    "name": "Wien Franz-Josefs-Bf",
    "in_vienna": true,
    "pendler": false,
    "vor_id": "490034500",
    "latitude": 48.22622,
    "longitude": 16.361222,
    "aliases": [
      "490034500",
<<<<<<< HEAD
      "Wien Franz-Josefs-Bf",
      "Wien Franz Josefs Bf",
      "Wien Franz-Josefs-Bahnhof"
=======
      "Wien Franz-Josefs-Bahnhof",
      "Wf",
      "Wien Franz-Josefs-Bf",
      "Wien-Franz-Josefs-Bf",
      "Vienna Franz-Josefs-Bf",
      "Wien Franz-Josefs-Bf Bahnhof",
      "Bahnhof Wien Franz-Josefs-Bf",
      "Wien Franz-Josefs-Bf Station"
>>>>>>> 27160b13
    ]
  },
  {
    "bst_id": 2446,
    "bst_code": "Wf  H1",
    "name": "Wien Spittelau",
    "in_vienna": true,
    "pendler": false,
    "vor_id": "490106200",
    "latitude": 48.235604,
    "longitude": 16.358201,
    "aliases": [
      "490106200",
      "Wien Spittelau",
      "Wf H1",
      "Wien-Spittelau",
      "Vienna Spittelau",
      "Wien Spittelau Bahnhof",
      "Bahnhof Wien Spittelau",
      "Wien Spittelau Station"
    ]
  },
  {
    "bst_id": 2447,
    "bst_code": "Wg",
    "name": "Deutsch Wagram",
    "in_vienna": false,
    "pendler": true,
    "vor_id": "430327900",
    "latitude": 48.303014,
    "longitude": 16.563982,
    "aliases": [
      "430327900",
<<<<<<< HEAD
      "Deutsch Wagram",
      "Deutsch-Wagram Bahnhof"
=======
      "Deutsch-Wagram Bahnhof",
      "Wg",
      "Deutsch Wagram",
      "Deutsch-Wagram",
      "Deutsch Wagram Bahnhof",
      "Bahnhof Deutsch Wagram",
      "Deutsch Wagram Station"
>>>>>>> 27160b13
    ]
  },
  {
    "bst_id": 2497,
    "bst_code": "Wol",
    "name": "Wolkersdorf",
    "in_vienna": false,
    "pendler": true,
    "vor_id": "430527400",
    "latitude": 48.378434,
    "longitude": 16.512672,
    "aliases": [
      "430527400",
<<<<<<< HEAD
      "Wolkersdorf",
      "Wolkersdorf Bahnhof"
=======
      "Wolkersdorf Bahnhof",
      "Wol",
      "Wolkersdorf",
      "Bahnhof Wolkersdorf",
      "Wolkersdorf Station"
>>>>>>> 27160b13
    ]
  },
  {
    "bst_id": 2511,
    "bst_code": "Ws",
    "name": "Wien Westbf",
    "in_vienna": true,
    "pendler": false,
    "vor_id": "490146800",
    "latitude": 48.196654,
    "longitude": 16.337652,
    "aliases": [
      "490146800",
<<<<<<< HEAD
      "Wien Westbf",
      "Wien Westbahnhof"
=======
      "Wien Westbahnhof",
      "Ws",
      "Wien Westbf",
      "Wien-Westbf",
      "Vienna Westbf",
      "Wien Westbf Bahnhof",
      "Bahnhof Wien Westbf",
      "Wien Westbf Station"
>>>>>>> 27160b13
    ]
  },
  {
    "bst_id": 2968384,
    "bst_code": "Hf  H1",
    "name": "Wien Wolf in der Au",
    "in_vienna": true,
    "pendler": false,
    "vor_id": "490148200",
    "latitude": 48.204735,
    "longitude": 16.236406,
    "aliases": [
      "490148200",
      "Wien Wolf in der Au",
      "Hf H1",
      "Wien-Wolf-in-der-Au",
      "Vienna Wolf in der Au",
      "Wien-Wolf in der Au",
      "Wien Wolf in der Au Bahnhof",
      "Bahnhof Wien Wolf in der Au",
      "Wien Wolf in der Au Station"
    ]
  },
  {
    "bst_id": 4384321,
    "bst_code": "Tfd",
    "name": "Tullnerfeld",
    "in_vienna": false,
    "pendler": true,
    "vor_id": "430575900",
    "latitude": 48.29514,
    "longitude": 15.996736,
    "aliases": [
      "430575900",
<<<<<<< HEAD
      "Tullnerfeld",
      "Tullnerfeld Bahnhof"
=======
      "Tullnerfeld Bahnhof",
      "Tfd",
      "Tullnerfeld",
      "Bahnhof Tullnerfeld",
      "Tullnerfeld Station"
>>>>>>> 27160b13
    ]
  },
  {
    "bst_id": 4407597,
    "bst_code": "El  H3",
    "name": "Wien Stadlau",
    "in_vienna": true,
    "pendler": false,
    "vor_id": "490129900",
    "latitude": 48.219298,
    "longitude": 16.448534,
    "aliases": [
      "490129900",
      "Wien Stadlau",
      "El H3",
      "Wien-Stadlau",
      "Vienna Stadlau",
      "Wien Stadlau Bahnhof",
      "Bahnhof Wien Stadlau",
      "Wien Stadlau Station"
    ]
  },
  {
    "bst_id": 4741048,
    "bst_code": "Wbf H1",
    "name": "Wien Simmering",
    "in_vienna": true,
    "pendler": false,
    "vor_id": "490126000",
    "latitude": 48.170253,
    "longitude": 16.419867,
    "aliases": [
      "490126000",
      "Wien Simmering",
      "Wbf H1",
      "Wien-Simmering",
      "Vienna Simmering",
      "Wien Simmering Bahnhof",
      "Bahnhof Wien Simmering",
      "Wien Simmering Station"
    ]
  },
  {
    "bst_id": 4773541,
    "bst_code": "Sty",
    "name": "Wien Aspern Nord",
    "in_vienna": true,
    "pendler": false,
    "vor_id": "900100",
    "latitude": 48.234567,
    "longitude": 16.520123,
    "aliases": [
<<<<<<< HEAD
      "900100",
      "Wien Aspern Nord"
=======
      "Sty",
      "900100",
      "Wien Aspern Nord",
      "Wien-Aspern-Nord",
      "Vienna Aspern Nord",
      "Wien-Aspern Nord",
      "Wien Aspern Nord Bahnhof",
      "Bahnhof Wien Aspern Nord",
      "Wien Aspern Nord Station"
>>>>>>> 27160b13
    ]
  },
  {
    "name": "Flughafen Wien Bahnhof (VOR)",
    "in_vienna": false,
    "pendler": false,
    "vor_id": "430470800",
    "latitude": 48.12056,
    "longitude": 16.563659,
    "aliases": [
      "430470800",
<<<<<<< HEAD
      "Flughafen Wien Bahnhof (VOR)",
      "Flughafen Wien Bahnhof"
=======
      "Flughafen Wien Bahnhof",
      "Flughafen Wien Bahnhof (VOR)",
      "Flughafen-Wien-Bahnhof-(VOR)",
      "Flughafen Vienna Bahnhof (VOR)",
      "Flughafen Wien-Bahnhof (VOR)",
      "Flughafen Wien (VOR)",
      "Flughafen Wien Station (VOR)",
      "Airport Wien Bahnhof (VOR)",
      "International Airport Wien Bahnhof (VOR)"
>>>>>>> 27160b13
    ],
    "source": "vor"
  },
  {
    "name": "Wien Aspern Nord (VOR)",
    "in_vienna": true,
    "pendler": false,
    "vor_id": "490091000",
    "latitude": 48.234669,
    "longitude": 16.504456,
    "aliases": [
      "490091000",
<<<<<<< HEAD
      "Wien Aspern Nord (VOR)",
      "Wien Aspern Nord"
=======
      "Wien Aspern Nord",
      "Wien Aspern Nord (VOR)",
      "Wien-Aspern-Nord-(VOR)",
      "Vienna Aspern Nord (VOR)",
      "Wien-Aspern Nord (VOR)",
      "Wien Aspern Nord (VOR) Bahnhof",
      "Bahnhof Wien Aspern Nord (VOR)",
      "Wien Aspern Nord (VOR) Station"
>>>>>>> 27160b13
    ],
    "source": "vor"
  },
  {
    "name": "Wien Karlsplatz U (VOR)",
    "in_vienna": true,
    "pendler": false,
    "vor_id": "490065700",
    "latitude": 48.200888,
    "longitude": 16.368907,
    "aliases": [
      "490065700",
<<<<<<< HEAD
      "Wien Karlsplatz U (VOR)",
      "Wien Karlsplatz U"
=======
      "Wien Karlsplatz U",
      "Wien Karlsplatz U (VOR)",
      "Wien-Karlsplatz-U-(VOR)",
      "Vienna Karlsplatz U (VOR)",
      "Wien-Karlsplatz U (VOR)",
      "Wien Karlsplatz U (VOR) Bahnhof",
      "Bahnhof Wien Karlsplatz U (VOR)",
      "Wien Karlsplatz U (VOR) Station"
>>>>>>> 27160b13
    ],
    "source": "vor"
  },
  {
    "name": "Wien Schottentor U (VOR)",
    "in_vienna": true,
    "pendler": false,
    "vor_id": "490118400",
    "latitude": 48.214489,
    "longitude": 16.361905,
    "aliases": [
      "490118400",
<<<<<<< HEAD
      "Wien Schottentor U (VOR)",
      "Wien Schottentor U"
=======
      "Wien Schottentor U",
      "Wien Schottentor U (VOR)",
      "Wien-Schottentor-U-(VOR)",
      "Vienna Schottentor U (VOR)",
      "Wien-Schottentor U (VOR)",
      "Wien Schottentor U (VOR) Bahnhof",
      "Bahnhof Wien Schottentor U (VOR)",
      "Wien Schottentor U (VOR) Station"
>>>>>>> 27160b13
    ],
    "source": "vor"
  },
  {
    "name": "Wien Stephansplatz U (VOR)",
    "in_vienna": true,
    "pendler": false,
    "vor_id": "490132000",
    "latitude": 48.208088,
    "longitude": 16.371604,
    "aliases": [
      "490132000",
<<<<<<< HEAD
      "Wien Stephansplatz U (VOR)",
      "Wien Stephansplatz U"
=======
      "Wien Stephansplatz U",
      "Wien Stephansplatz U (VOR)",
      "Wien-Stephansplatz-U-(VOR)",
      "Vienna Stephansplatz U (VOR)",
      "Wien-Stephansplatz U (VOR)",
      "Wien Stephansplatz U (VOR) Bahnhof",
      "Bahnhof Wien Stephansplatz U (VOR)",
      "Wien Stephansplatz U (VOR) Station"
>>>>>>> 27160b13
    ],
    "source": "vor"
  },
  {
    "name": "Wiener Neustadt Hauptbahnhof (VOR)",
    "in_vienna": false,
    "pendler": false,
    "vor_id": "430521000",
    "latitude": 47.811304,
    "longitude": 16.23362,
    "aliases": [
      "430521000",
<<<<<<< HEAD
      "Wiener Neustadt Hauptbahnhof (VOR)",
      "Wiener Neustadt Hauptbahnhof"
=======
      "Wiener Neustadt Hauptbahnhof",
      "Wiener Neustadt Hauptbahnhof (VOR)",
      "Wiener-Neustadt-Hauptbahnhof-(VOR)",
      "Vienna Neustadt Hauptbahnhof (VOR)",
      "Wr. Neustadt Hauptbahnhof (VOR)",
      "Wiener Neustadt Hauptbahnhof (VOR) Bahnhof",
      "Bahnhof Wiener Neustadt Hauptbahnhof (VOR)",
      "Wiener Neustadt Hbf (VOR)",
      "Wiener Neustadt Main Station (VOR)",
      "Wiener Neustadt Hauptbahnhof (VOR) Station"
>>>>>>> 27160b13
    ],
    "source": "vor"
  },
  {
    "name": "Wien Karlsplatz (WL)",
    "in_vienna": true,
    "pendler": false,
    "wl_diva": "60201076",
    "wl_stops": [
      {
        "stop_id": "60201076",
        "name": "Karlsplatz U (Richtung Reumannplatz)",
        "latitude": 48.19868,
        "longitude": 16.36945
      },
      {
        "stop_id": "60201077",
        "name": "Karlsplatz U (Richtung Leopoldau)",
        "latitude": 48.1992,
        "longitude": 16.371
      }
    ],
    "aliases": [
      "Wien Karlsplatz (WL)",
      "60201076",
      "60201077",
      "Karlsplatz",
      "Karlsplatz U (Richtung Leopoldau)",
      "Karlsplatz U (Richtung Reumannplatz)",
      "Wien Karlsplatz",
      "Wien Karlsplatz (WL)",
      "Wien-Karlsplatz-(WL)",
      "Vienna Karlsplatz (WL)",
      "Wien-Karlsplatz (WL)",
      "Wien Karlsplatz (WL) Bahnhof",
      "Bahnhof Wien Karlsplatz (WL)",
      "Wien Karlsplatz (WL) Station"
    ],
    "source": "wl"
  },
  {
    "name": "Wien Schottentor (WL)",
    "in_vienna": true,
    "pendler": false,
    "wl_diva": "60201002",
    "wl_stops": [
      {
        "stop_id": "60201002",
        "name": "Schottentor U (Richtung Heiligenstadt)",
        "latitude": 48.21406,
        "longitude": 16.36031
      },
      {
        "stop_id": "60201003",
        "name": "Schottentor U (Richtung Karlsplatz)",
        "latitude": 48.2135,
        "longitude": 16.3609
      }
    ],
    "aliases": [
      "Wien Schottentor (WL)",
      "60201002",
      "60201003",
      "Schottentor",
      "Schottentor U (Richtung Heiligenstadt)",
      "Schottentor U (Richtung Karlsplatz)",
      "Wien Schottentor",
      "Wien Schottentor (WL)",
      "Wien-Schottentor-(WL)",
      "Vienna Schottentor (WL)",
      "Wien-Schottentor (WL)",
      "Wien Schottentor (WL) Bahnhof",
      "Bahnhof Wien Schottentor (WL)",
      "Wien Schottentor (WL) Station"
    ],
    "source": "wl"
  },
  {
    "name": "Wien Stephansplatz (WL)",
    "in_vienna": true,
    "pendler": false,
    "wl_diva": "60201001",
    "wl_stops": [
      {
        "stop_id": "60201001",
        "name": "Stephansplatz U",
        "latitude": 48.20826,
        "longitude": 16.37327
      }
    ],
    "aliases": [
      "Wien Stephansplatz (WL)",
      "60201001",
      "Stephansplatz",
      "Stephansplatz U",
      "Wien Stephansplatz",
      "Wien Stephansplatz (WL)",
      "Wien-Stephansplatz-(WL)",
      "Vienna Stephansplatz (WL)",
      "Wien-Stephansplatz (WL)",
      "Wien Stephansplatz (WL) Bahnhof",
      "Bahnhof Wien Stephansplatz (WL)",
      "Wien Stephansplatz (WL) Station"
    ],
    "source": "wl"
  }
]<|MERGE_RESOLUTION|>--- conflicted
+++ resolved
@@ -30,17 +30,12 @@
     "longitude": 16.242735,
     "aliases": [
       "430310100",
-<<<<<<< HEAD
-      "Baden",
-      "Baden bei Wien Bahnhof"
-=======
       "Baden bei Wien Bahnhof",
       "Bf H1",
       "Baden",
       "Baden Bahnhof",
       "Bahnhof Baden",
       "Baden Station"
->>>>>>> 27160b13
     ]
   },
   {
@@ -54,17 +49,12 @@
     "longitude": 16.223929,
     "aliases": [
       "430309000",
-<<<<<<< HEAD
-      "Bad Vöslau",
-      "Bad Vöslau Bahnhof"
-=======
       "Bad Vöslau Bahnhof",
       "Bvs",
       "Bad Vöslau",
       "Bad-Vöslau",
       "Bahnhof Bad Vöslau",
       "Bad Vöslau Station"
->>>>>>> 27160b13
     ]
   },
   {
@@ -78,16 +68,11 @@
     "longitude": 16.419319,
     "aliases": [
       "430365300",
-<<<<<<< HEAD
-      "Ebreichsdorf",
-      "Ebreichsdorf Bahnhof"
-=======
       "Ebreichsdorf Bahnhof",
       "Ebr",
       "Ebreichsdorf",
       "Bahnhof Ebreichsdorf",
       "Ebreichsdorf Station"
->>>>>>> 27160b13
     ]
   },
   {
@@ -101,16 +86,11 @@
     "longitude": 16.361851,
     "aliases": [
       "430331800",
-<<<<<<< HEAD
-      "Ebenfurth",
-      "Ebenfurth Bahnhof"
-=======
       "Ebenfurth Bahnhof",
       "Ef",
       "Ebenfurth",
       "Bahnhof Ebenfurth",
       "Ebenfurth Station"
->>>>>>> 27160b13
     ]
   },
   {
@@ -164,13 +144,6 @@
     "latitude": 48.120027,
     "longitude": 16.561749,
     "aliases": [
-<<<<<<< HEAD
-      "900200",
-      "Flughafen Wien",
-      "Flughafen Wien Bahnhof",
-      "Schwechat Flughafen Wien Bahnhof",
-      "Vienna Airport"
-=======
       "Vienna Airport",
       "Schwechat Flughafen Wien Bahnhof",
       "Fws",
@@ -182,7 +155,6 @@
       "Airport Wien",
       "International Airport Wien",
       "Flughafen Wien Station"
->>>>>>> 27160b13
     ]
   },
   {
@@ -196,16 +168,11 @@
     "longitude": 16.732314,
     "aliases": [
       "430362200",
-<<<<<<< HEAD
-      "Gänserndorf",
-      "Gänserndorf Bahnhof"
-=======
       "Gänserndorf Bahnhof",
       "Gae",
       "Gänserndorf",
       "Bahnhof Gänserndorf",
       "Gänserndorf Station"
->>>>>>> 27160b13
     ]
   },
   {
@@ -279,10 +246,6 @@
     "longitude": 16.212288,
     "aliases": [
       "490145800",
-<<<<<<< HEAD
-      "Wien Weidlingau",
-      "Wien Weidlingau S"
-=======
       "Wien Weidlingau S",
       "Hf H3",
       "Wien Weidlingau",
@@ -291,7 +254,6 @@
       "Wien Weidlingau Bahnhof",
       "Bahnhof Wien Weidlingau",
       "Wien Weidlingau Station"
->>>>>>> 27160b13
     ]
   },
   {
@@ -305,10 +267,6 @@
     "longitude": 16.189752,
     "aliases": [
       "430460500",
-<<<<<<< HEAD
-      "Purkersdorf Sanatorium",
-      "Purkersdorf bei Wien Bahnhof"
-=======
       "Purkersdorf bei Wien Bahnhof",
       "Hf H4",
       "Purkersdorf Sanatorium",
@@ -316,7 +274,6 @@
       "Purkersdorf Sanatorium Bahnhof",
       "Bahnhof Purkersdorf Sanatorium",
       "Purkersdorf Sanatorium Station"
->>>>>>> 27160b13
     ]
   },
   {
@@ -390,18 +347,12 @@
     "longitude": 16.334586,
     "aliases": [
       "430395300",
-<<<<<<< HEAD
-      "Klosterneuburg-Weidling",
-      "Klosterneuburg Weidling",
-      "Klosterneuburg Weidling Bahnhof"
-=======
       "Klosterneuburg Weidling Bahnhof",
       "Ken",
       "Klosterneuburg-Weidling",
       "Klosterneuburg-Weidling Bahnhof",
       "Bahnhof Klosterneuburg-Weidling",
       "Klosterneuburg-Weidling Station"
->>>>>>> 27160b13
     ]
   },
   {
@@ -415,16 +366,11 @@
     "longitude": 16.328474,
     "aliases": [
       "430396300",
-<<<<<<< HEAD
-      "Korneuburg",
-      "Korneuburg Bahnhof"
-=======
       "Korneuburg Bahnhof",
       "Ko",
       "Korneuburg",
       "Bahnhof Korneuburg",
       "Korneuburg Station"
->>>>>>> 27160b13
     ]
   },
   {
@@ -438,16 +384,11 @@
     "longitude": 16.2313,
     "aliases": [
       "430408400",
-<<<<<<< HEAD
-      "Leobersdorf",
-      "Leobersdorf Bahnhof"
-=======
       "Leobersdorf Bahnhof",
       "Lb",
       "Leobersdorf",
       "Bahnhof Leobersdorf",
       "Leobersdorf Station"
->>>>>>> 27160b13
     ]
   },
   {
@@ -461,16 +402,11 @@
     "longitude": 16.285559,
     "aliases": [
       "430450000",
-<<<<<<< HEAD
-      "Perchtoldsdorf",
-      "Perchtoldsdorf Bahnhof"
-=======
       "Perchtoldsdorf Bahnhof",
       "Lg H1",
       "Perchtoldsdorf",
       "Bahnhof Perchtoldsdorf",
       "Perchtoldsdorf Station"
->>>>>>> 27160b13
     ]
   },
   {
@@ -562,16 +498,11 @@
     "longitude": 16.295474,
     "aliases": [
       "430423900",
-<<<<<<< HEAD
-      "Mödling",
-      "Mödling Bahnhof"
-=======
       "Mödling Bahnhof",
       "Md",
       "Mödling",
       "Bahnhof Mödling",
       "Mödling Station"
->>>>>>> 27160b13
     ]
   },
   {
@@ -602,11 +533,6 @@
     "pendler": true,
     "vor_id": "900300",
     "aliases": [
-<<<<<<< HEAD
-      "900300",
-      "Wiener Neustadt Hbf",
-      "Wiener Neustadt Hauptbahnhof"
-=======
       "Nb",
       "900300",
       "Wiener Neustadt Hbf",
@@ -618,7 +544,6 @@
       "Wiener Neustadt Hauptbahnhof",
       "Wiener Neustadt Main Station",
       "Wiener Neustadt Hbf Station"
->>>>>>> 27160b13
     ]
   },
   {
@@ -632,16 +557,11 @@
     "longitude": 15.892875,
     "aliases": [
       "430433700",
-<<<<<<< HEAD
-      "Neulengbach",
-      "Neulengbach Bahnhof"
-=======
       "Neulengbach Bahnhof",
       "Nl",
       "Neulengbach",
       "Bahnhof Neulengbach",
       "Neulengbach Station"
->>>>>>> 27160b13
     ]
   },
   {
@@ -695,10 +615,6 @@
     "longitude": 15.624034,
     "aliases": [
       "430484800",
-<<<<<<< HEAD
-      "St.Pölten Hbf",
-      "St. Pölten Hauptbahnhof"
-=======
       "St. Pölten Hauptbahnhof",
       "Pb",
       "St.Pölten Hbf",
@@ -708,7 +624,6 @@
       "St.Pölten Hauptbahnhof",
       "St.Pölten Main Station",
       "St.Pölten Hbf Station"
->>>>>>> 27160b13
     ]
   },
   {
@@ -722,16 +637,11 @@
     "longitude": 16.077441,
     "aliases": [
       "430457400",
-<<<<<<< HEAD
-      "Pressbaum",
-      "Pressbaum Bahnhof"
-=======
       "Pressbaum Bahnhof",
       "Pm H1",
       "Pressbaum",
       "Bahnhof Pressbaum",
       "Pressbaum Station"
->>>>>>> 27160b13
     ]
   },
   {
@@ -785,11 +695,6 @@
     "longitude": 16.453226,
     "aliases": [
       "490028800",
-<<<<<<< HEAD
-      "Wien Erzherzog Karl-Straße",
-      "Wien Erzherzog Karl Straße",
-      "Wien Erzherzog-Karl-Straße"
-=======
       "Wien Erzherzog-Karl-Straße",
       "Stk",
       "Wien Erzherzog Karl-Straße",
@@ -799,7 +704,6 @@
       "Wien Erzherzog Karl-Straße Bahnhof",
       "Bahnhof Wien Erzherzog Karl-Straße",
       "Wien Erzherzog Karl-Straße Station"
->>>>>>> 27160b13
     ]
   },
   {
@@ -833,16 +737,11 @@
     "longitude": 16.213016,
     "aliases": [
       "430488400",
-<<<<<<< HEAD
-      "Stockerau",
-      "Stockerau Bahnhof"
-=======
       "Stockerau Bahnhof",
       "Su",
       "Stockerau",
       "Bahnhof Stockerau",
       "Stockerau Station"
->>>>>>> 27160b13
     ]
   },
   {
@@ -876,16 +775,11 @@
     "longitude": 16.033385,
     "aliases": [
       "430875900",
-<<<<<<< HEAD
-      "Ternitz",
-      "Ternitz Bahnhof"
-=======
       "Ternitz Bahnhof",
       "Tn",
       "Ternitz",
       "Bahnhof Ternitz",
       "Ternitz Station"
->>>>>>> 27160b13
     ]
   },
   {
@@ -899,10 +793,6 @@
     "longitude": 16.175774,
     "aliases": [
       "430460300",
-<<<<<<< HEAD
-      "Purkersdorf Zentrum",
-      "Purkersdorf bei Wien Zentrum Bahnhof"
-=======
       "Purkersdorf bei Wien Zentrum Bahnhof",
       "Upz",
       "Purkersdorf Zentrum",
@@ -910,7 +800,6 @@
       "Purkersdorf Zentrum Bahnhof",
       "Bahnhof Purkersdorf Zentrum",
       "Purkersdorf Zentrum Station"
->>>>>>> 27160b13
     ]
   },
   {
@@ -944,11 +833,6 @@
     "longitude": 16.361222,
     "aliases": [
       "490034500",
-<<<<<<< HEAD
-      "Wien Franz-Josefs-Bf",
-      "Wien Franz Josefs Bf",
-      "Wien Franz-Josefs-Bahnhof"
-=======
       "Wien Franz-Josefs-Bahnhof",
       "Wf",
       "Wien Franz-Josefs-Bf",
@@ -957,7 +841,6 @@
       "Wien Franz-Josefs-Bf Bahnhof",
       "Bahnhof Wien Franz-Josefs-Bf",
       "Wien Franz-Josefs-Bf Station"
->>>>>>> 27160b13
     ]
   },
   {
@@ -991,10 +874,6 @@
     "longitude": 16.563982,
     "aliases": [
       "430327900",
-<<<<<<< HEAD
-      "Deutsch Wagram",
-      "Deutsch-Wagram Bahnhof"
-=======
       "Deutsch-Wagram Bahnhof",
       "Wg",
       "Deutsch Wagram",
@@ -1002,7 +881,6 @@
       "Deutsch Wagram Bahnhof",
       "Bahnhof Deutsch Wagram",
       "Deutsch Wagram Station"
->>>>>>> 27160b13
     ]
   },
   {
@@ -1016,16 +894,11 @@
     "longitude": 16.512672,
     "aliases": [
       "430527400",
-<<<<<<< HEAD
-      "Wolkersdorf",
-      "Wolkersdorf Bahnhof"
-=======
       "Wolkersdorf Bahnhof",
       "Wol",
       "Wolkersdorf",
       "Bahnhof Wolkersdorf",
       "Wolkersdorf Station"
->>>>>>> 27160b13
     ]
   },
   {
@@ -1039,10 +912,6 @@
     "longitude": 16.337652,
     "aliases": [
       "490146800",
-<<<<<<< HEAD
-      "Wien Westbf",
-      "Wien Westbahnhof"
-=======
       "Wien Westbahnhof",
       "Ws",
       "Wien Westbf",
@@ -1051,7 +920,6 @@
       "Wien Westbf Bahnhof",
       "Bahnhof Wien Westbf",
       "Wien Westbf Station"
->>>>>>> 27160b13
     ]
   },
   {
@@ -1086,16 +954,11 @@
     "longitude": 15.996736,
     "aliases": [
       "430575900",
-<<<<<<< HEAD
-      "Tullnerfeld",
-      "Tullnerfeld Bahnhof"
-=======
       "Tullnerfeld Bahnhof",
       "Tfd",
       "Tullnerfeld",
       "Bahnhof Tullnerfeld",
       "Tullnerfeld Station"
->>>>>>> 27160b13
     ]
   },
   {
@@ -1148,10 +1011,6 @@
     "latitude": 48.234567,
     "longitude": 16.520123,
     "aliases": [
-<<<<<<< HEAD
-      "900100",
-      "Wien Aspern Nord"
-=======
       "Sty",
       "900100",
       "Wien Aspern Nord",
@@ -1161,7 +1020,6 @@
       "Wien Aspern Nord Bahnhof",
       "Bahnhof Wien Aspern Nord",
       "Wien Aspern Nord Station"
->>>>>>> 27160b13
     ]
   },
   {
@@ -1173,10 +1031,6 @@
     "longitude": 16.563659,
     "aliases": [
       "430470800",
-<<<<<<< HEAD
-      "Flughafen Wien Bahnhof (VOR)",
-      "Flughafen Wien Bahnhof"
-=======
       "Flughafen Wien Bahnhof",
       "Flughafen Wien Bahnhof (VOR)",
       "Flughafen-Wien-Bahnhof-(VOR)",
@@ -1186,7 +1040,6 @@
       "Flughafen Wien Station (VOR)",
       "Airport Wien Bahnhof (VOR)",
       "International Airport Wien Bahnhof (VOR)"
->>>>>>> 27160b13
     ],
     "source": "vor"
   },
@@ -1199,10 +1052,6 @@
     "longitude": 16.504456,
     "aliases": [
       "490091000",
-<<<<<<< HEAD
-      "Wien Aspern Nord (VOR)",
-      "Wien Aspern Nord"
-=======
       "Wien Aspern Nord",
       "Wien Aspern Nord (VOR)",
       "Wien-Aspern-Nord-(VOR)",
@@ -1211,7 +1060,6 @@
       "Wien Aspern Nord (VOR) Bahnhof",
       "Bahnhof Wien Aspern Nord (VOR)",
       "Wien Aspern Nord (VOR) Station"
->>>>>>> 27160b13
     ],
     "source": "vor"
   },
@@ -1224,10 +1072,6 @@
     "longitude": 16.368907,
     "aliases": [
       "490065700",
-<<<<<<< HEAD
-      "Wien Karlsplatz U (VOR)",
-      "Wien Karlsplatz U"
-=======
       "Wien Karlsplatz U",
       "Wien Karlsplatz U (VOR)",
       "Wien-Karlsplatz-U-(VOR)",
@@ -1236,7 +1080,6 @@
       "Wien Karlsplatz U (VOR) Bahnhof",
       "Bahnhof Wien Karlsplatz U (VOR)",
       "Wien Karlsplatz U (VOR) Station"
->>>>>>> 27160b13
     ],
     "source": "vor"
   },
@@ -1249,10 +1092,6 @@
     "longitude": 16.361905,
     "aliases": [
       "490118400",
-<<<<<<< HEAD
-      "Wien Schottentor U (VOR)",
-      "Wien Schottentor U"
-=======
       "Wien Schottentor U",
       "Wien Schottentor U (VOR)",
       "Wien-Schottentor-U-(VOR)",
@@ -1261,7 +1100,6 @@
       "Wien Schottentor U (VOR) Bahnhof",
       "Bahnhof Wien Schottentor U (VOR)",
       "Wien Schottentor U (VOR) Station"
->>>>>>> 27160b13
     ],
     "source": "vor"
   },
@@ -1274,10 +1112,6 @@
     "longitude": 16.371604,
     "aliases": [
       "490132000",
-<<<<<<< HEAD
-      "Wien Stephansplatz U (VOR)",
-      "Wien Stephansplatz U"
-=======
       "Wien Stephansplatz U",
       "Wien Stephansplatz U (VOR)",
       "Wien-Stephansplatz-U-(VOR)",
@@ -1286,7 +1120,6 @@
       "Wien Stephansplatz U (VOR) Bahnhof",
       "Bahnhof Wien Stephansplatz U (VOR)",
       "Wien Stephansplatz U (VOR) Station"
->>>>>>> 27160b13
     ],
     "source": "vor"
   },
@@ -1299,10 +1132,6 @@
     "longitude": 16.23362,
     "aliases": [
       "430521000",
-<<<<<<< HEAD
-      "Wiener Neustadt Hauptbahnhof (VOR)",
-      "Wiener Neustadt Hauptbahnhof"
-=======
       "Wiener Neustadt Hauptbahnhof",
       "Wiener Neustadt Hauptbahnhof (VOR)",
       "Wiener-Neustadt-Hauptbahnhof-(VOR)",
@@ -1313,7 +1142,6 @@
       "Wiener Neustadt Hbf (VOR)",
       "Wiener Neustadt Main Station (VOR)",
       "Wiener Neustadt Hauptbahnhof (VOR) Station"
->>>>>>> 27160b13
     ],
     "source": "vor"
   },
